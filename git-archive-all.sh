#!/bin/bash -
#
# File:        git-archive-all.sh
#
# Description: A utility script that builds an archive file(s) of all
#              git repositories and submodules in the current path.
#              Useful for creating a single tarfile of a git super-
#              project that contains other submodules.
#
# Examples:    Use git-archive-all.sh to create archive distributions
#              from git repositories. To use, simply do:
#
#                  cd $GIT_DIR; git-archive-all.sh
#
#              where $GIT_DIR is the root of your git superproject.
#
# License:     GPL3
#
###############################################################################
#
# This program is free software; you can redistribute it and/or modify
# it under the terms of the GNU General Public License as published by
# the Free Software Foundation; either version 2 of the License, or
# (at your option) any later version.
#
# This program is distributed in the hope that it will be useful,
# but WITHOUT ANY WARRANTY; without even the implied warranty of
# MERCHANTABILITY or FITNESS FOR A PARTICULAR PURPOSE.  See the
# GNU General Public License for more details.
#
# You should have received a copy of the GNU General Public License
# along with this program; if not, write to the Free Software
# Foundation, Inc., 51 Franklin St, Fifth Floor, Boston, MA  02110-1301  USA
#
###############################################################################

# DEBUGGING
set -e
set -C # noclobber

# TRAP SIGNALS
trap 'cleanup' QUIT EXIT

# For security reasons, explicitly set the internal field separator
# to newline, space, tab
OLD_IFS=$IFS
IFS='
 	'

function cleanup () {
    rm -f $TMPFILE
    rm -f $TOARCHIVE
    IFS="$OLD_IFS"
}

function usage () {
    echo "Usage is as follows:"
    echo
    echo "$PROGRAM <--version>"
    echo "    Prints the program version number on a line by itself and exits."
    echo
    echo "$PROGRAM <--usage|--help|-?>"
    echo "    Prints this usage output and exits."
    echo
    echo "$PROGRAM [--format <fmt>] [--prefix <path>] [--separate|-s] [output_file]"
    echo "    Creates an archive for the entire git superproject, and its submodules"
    echo "    using the passed parameters, described below."
    echo
    echo "    If '--format' is specified, the archive is created with the named"
    echo "    git archiver backend. Obviously, this must be a backend that git archive"
    echo "    understands. The format defaults to 'tar' if not specified."
    echo
    echo "    If '--prefix' is specified, the archive's superproject and all submodules"
    echo "    are created with the <path> prefix named. The default is to not use one."
    echo
    echo "    If '--separate' or '-s' is specified, individual archives will be created"
    echo "    for each of the superproject itself and its submodules. The default is to"
    echo "    concatenate individual archives into one larger archive."
    echo
    echo "    If 'output_file' is specified, the resulting archive is created as the"
    echo "    file named. This parameter is essentially a path that must be writeable."
    echo "    When combined with '--separate' ('-s') this path must refer to a directory."
    echo "    Without this parameter or when combined with '--separate' the resulting"
    echo "    archive(s) are named with a dot-separated path of the archived directory and"
    echo "    a file extension equal to their format (e.g., 'superdir.submodule1dir.tar')."
}

function version () {
    echo "$PROGRAM version $VERSION"
}

# Internal variables and initializations.
readonly PROGRAM=`basename "$0"`
readonly VERSION=0.2

OLD_PWD="`pwd`"
TMPDIR=${TMPDIR:-/tmp}
TMPFILE=`mktemp "$TMPDIR/$PROGRAM.XXXXXX"` # Create a place to store our work's progress
TOARCHIVE=`mktemp "$TMPDIR/$PROGRAM.toarchive.XXXXXX"`
OUT_FILE=$OLD_PWD # assume "this directory" without a name change by default
SEPARATE=0

FORMAT=tar
PREFIX=
TREEISH=HEAD

# RETURN VALUES/EXIT STATUS CODES
readonly E_BAD_OPTION=254
readonly E_UNKNOWN=255

# Process command-line arguments.
while test $# -gt 0; do
    case $1 in
        --format )
            shift
            FORMAT="$1"
            shift
            ;;

        --prefix )
            shift
            PREFIX="$1"
            shift
            ;;

        --separate | -s )
            shift
            SEPARATE=1
            ;;

        --version )
            version
            exit
            ;;

        -? | --usage | --help )
            usage
            exit
            ;;

        -* )
            echo "Unrecognized option: $1" >&2
            usage
            exit $E_BAD_OPTION
            ;;

        * )
            break
            ;;
    esac
done

if [ ! -z "$1" ]; then
    OUT_FILE="$1"
    shift
fi

# Validate parameters; error early, error often.
if [ $SEPARATE -eq 1 -a ! -d $OUT_FILE ]; then
    echo "When creating multiple archives, your destination must be a directory."
    echo "If it's not, you risk being surprised when your files are overwritten."
    exit
elif [ `git config -l | grep -q '^core\.bare=false'; echo $?` -ne 0 ]; then
    echo "$PROGRAM must be run from a git working copy (i.e., not a bare repository)."
    exit
fi

<<<<<<< HEAD
# Create the superproject's git archive
git archive --format=$FORMAT --prefix="$PREFIX" $TREEISH > $TMPDIR/$(basename $(pwd)).$FORMAT
=======
# Create the superproject's git-archive
echo -n "creating superproject archive..."
git archive --format=$FORMAT --prefix="$PREFIX" $TREEISH > $TMPDIR/$(basename $(pwd)).$FORMAT
echo "done"
>>>>>>> 9f997706
echo $TMPDIR/$(basename $(pwd)).$FORMAT >| $TMPFILE # clobber on purpose
superfile=`head -n 1 $TMPFILE`

echo -n "looking for subprojects..."
# find all '.git' dirs, these show us the remaining to-be-archived dirs
# we only want directories that are below the current directory
find ./ -mindepth 2 -name '.git' -type d -print                        | sed -e 's/^\.\///' -e 's/\.git$//' >> $TOARCHIVE
# as of version 1.7.8, git places the submodule .git directories under the superprojects .git dir
# the submodules get a .git file that points to their .git dir. we need to find all of these too
find ./ -mindepth 2 -name '.git' -type f -print | xargs grep gitdir -l | sed -e 's/^\.\///' -e 's/\.git$//' >> $TOARCHIVE
echo "done"
echo "  found:"
cat $TOARCHIVE | while read arch
do
  echo "    $arch"
done

echo -n "archiving submodules..."
while read path; do
    TREEISH=$(git submodule | grep "^ .*${path%/} " | cut -d ' ' -f 2) # git submodule does not list trailing slashes in $path
    cd "$path"
    git archive --format=$FORMAT --prefix="${PREFIX}$path" ${TREEISH:-HEAD} > "$TMPDIR"/"$(echo "$path" | sed -e 's/\//./g')"$FORMAT
    if [ $FORMAT == 'zip' ]; then
        # delete the empty directory entry; zipped submodules won't unzip if we don't do this
        zip -d "$(tail -n 1 $TMPFILE)" "${PREFIX}${path%/}" >/dev/null # remove trailing '/'
    fi
    echo "$TMPDIR"/"$(echo "$path" | sed -e 's/\//./g')"$FORMAT >> $TMPFILE
    cd "$OLD_PWD"
done < $TOARCHIVE
echo "done"

echo -n "concatenating archives into single archive..."
# Concatenate archives into a super-archive.
if [ $SEPARATE -eq 0 ]; then
    if [ $FORMAT == 'tar' ]; then
        sed -e '1d' $TMPFILE | while read file; do
            tar --concatenate -f "$superfile" "$file" && rm -f "$file"
        done
    elif [ $FORMAT == 'zip' ]; then
        sed -e '1d' $TMPFILE | while read file; do
            # zip incorrectly stores the full path, so cd and then grow
            cd `dirname "$file"`
            zip -g "$superfile" `basename "$file"` && rm -f "$file"
        done
        cd "$OLD_PWD"
    fi

    echo "$superfile" >| $TMPFILE # clobber on purpose
fi
echo "done"

echo -n "moving archive to $OUT_FILE..."
while read file; do
    mv "$file" "$OUT_FILE"
done < $TMPFILE
echo "done"<|MERGE_RESOLUTION|>--- conflicted
+++ resolved
@@ -165,15 +165,10 @@
     exit
 fi
 
-<<<<<<< HEAD
-# Create the superproject's git archive
-git archive --format=$FORMAT --prefix="$PREFIX" $TREEISH > $TMPDIR/$(basename $(pwd)).$FORMAT
-=======
 # Create the superproject's git-archive
 echo -n "creating superproject archive..."
 git archive --format=$FORMAT --prefix="$PREFIX" $TREEISH > $TMPDIR/$(basename $(pwd)).$FORMAT
 echo "done"
->>>>>>> 9f997706
 echo $TMPDIR/$(basename $(pwd)).$FORMAT >| $TMPFILE # clobber on purpose
 superfile=`head -n 1 $TMPFILE`
 
